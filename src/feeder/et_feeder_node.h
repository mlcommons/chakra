#pragma once

#include <memory>
#include <unordered_map>
#include <unordered_set>
#include <vector>

#include "et_def.pb.h"

namespace Chakra {

class ETFeederNode {
 public:
  ETFeederNode(std::shared_ptr<ChakraProtoMsg::Node> node);
  std::shared_ptr<ChakraProtoMsg::Node> getChakraNode();
  void addChild(std::shared_ptr<ETFeederNode> node);
  std::vector<std::shared_ptr<ETFeederNode>> getChildren();
  void addDepUnresolvedParentID(uint64_t node_id);
  std::vector<uint64_t> getDepUnresolvedParentIDs();
  void setDepUnresolvedParentIDs(
      std::vector<uint64_t> const& dep_unresolved_parent_ids);

  const ChakraProtoMsg::AttributeProto& get_other_attr(
      const std::string& attr_name) const;
  bool has_other_attr(const std::string& attr_name) const;

<<<<<<< HEAD
  uint64_t id() const;
  std::string name() const;
  bool is_cpu_op() const;
  ChakraProtoMsg::NodeType type() const;
  uint64_t runtime() const;
  uint64_t num_ops() const;
  uint32_t tensor_loc() const;
  uint64_t tensor_size() const;
  ChakraProtoMsg::CollectiveCommType comm_type() const;
  uint32_t comm_priority() const;
  uint64_t comm_size() const;
  uint32_t comm_src() const;
  uint32_t comm_dst() const;
  uint32_t comm_tag() const;
  const std::unordered_set<uint64_t>& unresolved_data_deps() const;
  std::unordered_set<uint64_t>& mutable_unresolved_data_deps();
=======
  uint64_t id();
  std::string name();
  bool is_cpu_op();
  ChakraProtoMsg::NodeType type();
  uint64_t runtime();
  uint64_t num_ops();
  uint32_t tensor_loc();
  uint64_t tensor_size();
  ChakraProtoMsg::CollectiveCommType comm_type();
  uint32_t comm_priority();
  uint64_t comm_size();
  uint32_t comm_src();
  uint32_t comm_dst();
  uint32_t comm_tag();
  std::string pg_name();
>>>>>>> 73edb74f

 private:
  std::shared_ptr<ChakraProtoMsg::Node> node_{nullptr};
  std::unordered_set<std::shared_ptr<ETFeederNode>> children_set_{};
  std::vector<std::shared_ptr<ETFeederNode>> children_vec_{};
  std::vector<uint64_t> dep_unresolved_parent_ids_{};
  std::unordered_map<std::string, const ChakraProtoMsg::AttributeProto&>
      other_attrs_{};
  std::unordered_set<uint64_t> unresolved_data_deps_{};

  uint64_t id_;
  std::string name_;
  bool is_cpu_op_;
  uint64_t runtime_;
  uint64_t num_ops_;
  uint32_t tensor_loc_;
  uint64_t tensor_size_;
  ChakraProtoMsg::CollectiveCommType comm_type_;
  uint32_t comm_priority_;
  uint64_t comm_size_;
  uint32_t comm_src_;
  uint32_t comm_dst_;
  uint32_t comm_tag_;
  std::string pg_name_;
};

} // namespace Chakra<|MERGE_RESOLUTION|>--- conflicted
+++ resolved
@@ -24,7 +24,6 @@
       const std::string& attr_name) const;
   bool has_other_attr(const std::string& attr_name) const;
 
-<<<<<<< HEAD
   uint64_t id() const;
   std::string name() const;
   bool is_cpu_op() const;
@@ -41,23 +40,6 @@
   uint32_t comm_tag() const;
   const std::unordered_set<uint64_t>& unresolved_data_deps() const;
   std::unordered_set<uint64_t>& mutable_unresolved_data_deps();
-=======
-  uint64_t id();
-  std::string name();
-  bool is_cpu_op();
-  ChakraProtoMsg::NodeType type();
-  uint64_t runtime();
-  uint64_t num_ops();
-  uint32_t tensor_loc();
-  uint64_t tensor_size();
-  ChakraProtoMsg::CollectiveCommType comm_type();
-  uint32_t comm_priority();
-  uint64_t comm_size();
-  uint32_t comm_src();
-  uint32_t comm_dst();
-  uint32_t comm_tag();
-  std::string pg_name();
->>>>>>> 73edb74f
 
  private:
   std::shared_ptr<ChakraProtoMsg::Node> node_{nullptr};

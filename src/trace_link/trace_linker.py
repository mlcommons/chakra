--- conflicted
+++ resolved
@@ -117,12 +117,8 @@
         sync_dependencies = {}
         absolute_kineto_file = os.path.abspath(kineto_file)
         trace_dir = os.path.dirname(absolute_kineto_file)
-<<<<<<< HEAD
         kineto_file_base = os.path.basename(kineto_file)
         trace_analysis = TraceAnalysis(trace_dir=trace_dir, trace_files={rank: kineto_file_base})
-=======
-        trace_analysis = TraceAnalysis(trace_dir=trace_dir, trace_files={rank: kineto_file})
->>>>>>> bf222b23
         try:
             cp_graph, success = trace_analysis.critical_path_analysis(
                 rank=rank, annotation=annotation, instance_id=instance_id
